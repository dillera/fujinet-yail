--- conflicted
+++ resolved
@@ -26,7 +26,6 @@
 
 char check_keypress(ushort delay)
 {
-<<<<<<< HEAD
     // Wait for keypress
     char input;
     ushort i = 0;
@@ -93,19 +92,6 @@
 char stream_image(char* args[], const byte video)
 {
     ushort i = 0;
-=======
-    #if 0
-    const ushort bytes_per_line = 40;
-    const ushort lines = 220;
-    ushort buffer_start;
-    ushort block_size;
-    ushort lines_per_block;
-    ushort dl_block_size;
-    ushort ttl_buff_size;
-    ushort read_size;
-    #endif
-    ushort i;
->>>>>>> ad4a2a30
     char input;
     byte fb = 0;
 
@@ -150,17 +136,21 @@
         {
             if(0x0 == args[i])
                 break;
+    if(0 == strncmp(args[0], "http", 4))
+    {
+        // Build up the search string
+        memcpy(buff, "showurl ", 8);
+        for(i = 0; i < 8; ++i)
+        {
+            if(0x0 == args[i])
+                break;
 
             if(i > 0)
                 strcat(buff, " ");
             strcat(buff, args[i]);
         }
     }
-<<<<<<< HEAD
     else if(args[0])
-=======
-    else
->>>>>>> ad4a2a30
     {
         // Build up the search string
         memcpy(buff, "search \"", 8);
@@ -175,11 +165,8 @@
         }
         strcat((char*)buff, "\"");
     }
-<<<<<<< HEAD
     else if(video)
         memcpy(buff, "video", 8);
-=======
->>>>>>> ad4a2a30
 
     i = strlen((char*)buff);
 
@@ -189,24 +176,13 @@
         return 0x0;
     }
 
+    // We are starting streaming so remove the attract mode disable VBI because we will
     // We are starting streaming so remove the attract mode disable VBI because we will
     // disable attract mode ourselves.
     //remove_attract_disable_vbi();
 
     while(true)
     {
-<<<<<<< HEAD
-=======
-        #if 0
-        buffer_start = (ushort)image.data;
-        block_size = DISPLAYLIST_BLOCK_SIZE;
-        lines_per_block = (ushort)(block_size/bytes_per_line);
-        dl_block_size = lines_per_block * bytes_per_line;
-        ttl_buff_size = lines * bytes_per_line;
-        read_size = dl_block_size;
-        #endif
-
->>>>>>> ad4a2a30
         // Read the header
         if(FN_ERR_OK != network_read(settings.url, (unsigned char*)&image.header, sizeof(image.header)))
         {
@@ -214,21 +190,8 @@
             break;
         }
 
-<<<<<<< HEAD
         // Read the image data
         if(video)
-=======
-        /*
-        if((settings.gfx_mode&0x0F) != image.header.gfx)
-            setGraphicsMode(image.header.gfx);
-        else
-            setGraphicsMode(settings.gfx_mode | GRAPHICS_BUFFER_TWO);
-        */
-
-        // Read the image data
-        #if 0
-        while(ttl_buff_size > 0)
->>>>>>> ad4a2a30
         {
             // Load data into the buffer that isn't being shown
             #define SWAP_DISPLAY_LISTS
@@ -259,7 +222,6 @@
                 #endif
             }
 
-<<<<<<< HEAD
             #ifdef SWAP_DISPLAY_LISTS
             setGraphicsMode((settings.gfx_mode & 0xEF) ^ GRAPHICS_BUFFER_TWO);
 
@@ -294,101 +256,6 @@
             if(input)
                 goto quit;
         }
-=======
-            buffer_start = buffer_start + block_size;
-            ttl_buff_size = ttl_buff_size - read_size;
-        }
-        #else
-        // Load data into the buffer that isn't being shown
-        if(fb)
-        {
-            #define BUFFER_ONE_BLOCK_ONE_AND_TWO_SIZE 4080
-            #define BUFFER_ONE_BLOCK_THREE_SIZE 640
-            if(FN_ERR_OK != network_read(settings.url, (uint8_t*)image.data, BUFFER_ONE_BLOCK_ONE_AND_TWO_SIZE))
-            {
-                show_error_and_close_network("Error reading\n\r");
-                break;
-            }
-            if(FN_ERR_OK != network_read(settings.url, (uint8_t*)image.data+0x1000, BUFFER_ONE_BLOCK_ONE_AND_TWO_SIZE))
-            {
-                show_error_and_close_network("Error reading\n\r");
-                break;
-            }
-            if(FN_ERR_OK != network_read(settings.url, (uint8_t*)image.data+0x2000, BUFFER_ONE_BLOCK_THREE_SIZE))
-            {
-                show_error_and_close_network("Error reading\n\r");
-                break;
-            }
-        }
-        else
-        {
-            #define SWAP_DISPLAY_LISTS
-            #ifdef SWAP_DISPLAY_LISTS
-            #define BUFFER_TWO_BLOCK_ONE_SIZE 3440
-            #define BUFFER_TWO_BLOCK_TWO_SIZE 4080
-            #define BUFFER_TWO_BLOCK_THREE_SIZE 1280
-            if(FN_ERR_OK != network_read(settings.url, (uint8_t*)0x8280, BUFFER_TWO_BLOCK_ONE_SIZE))
-            {
-                show_error_and_close_network("Error reading\n\r");
-                break;
-            }
-            if(FN_ERR_OK != network_read(settings.url, (uint8_t*)0x9000, BUFFER_TWO_BLOCK_TWO_SIZE))
-            {
-                show_error_and_close_network("Error reading\n\r");
-                break;
-            }
-            if(FN_ERR_OK != network_read(settings.url, (uint8_t*)0xA000, BUFFER_TWO_BLOCK_THREE_SIZE))
-            //if(FN_ERR_OK != network_read(settings.url, (uint8_t*)image.data+0x8280+BUFFER_TWO_BLOCK_ONE_SIZE+16, BUFFER_TWO_BLOCK_THREE_SIZE))
-            {
-                show_error_and_close_network("Error reading\n\r");
-                break;
-            }
-            #else
-            if(FN_ERR_OK != network_read(settings.url, (uint8_t*)0x8280, 8800))
-            {
-                show_error_and_close_network("Error reading\n\r");
-                break;
-            }
-            #endif
-        }
-
-        #ifdef SWAP_DISPLAY_LISTS
-        // Swap buffers
-        if(1 == fb)
-        {
-            setGraphicsMode(GRAPHICS_8);
-            fb = 0;
-        }
-        else
-        {
-            setGraphicsMode(GRAPHICS_8_2);
-            fb = 1;
-        }
-        #else
-        memcpy((void*)image.data, (void*)0x8280, BUFFER_ONE_BLOCK_ONE_AND_TWO_SIZE);
-        memcpy((void*)(image.data+0x1000), (void*)(0x8280+BUFFER_ONE_BLOCK_ONE_AND_TWO_SIZE), BUFFER_ONE_BLOCK_ONE_AND_TWO_SIZE);
-        memcpy((void*)(image.data+0x2000), (void*)(0x8280+BUFFER_ONE_BLOCK_ONE_AND_TWO_SIZE+16+BUFFER_ONE_BLOCK_ONE_AND_TWO_SIZE), BUFFER_ONE_BLOCK_THREE_SIZE);
-        #endif
-        #endif
-
-        // Wait for keypress
-        i = 0;
-        while(i++ < 100) //30000)   // roughly 5 seconds
-            if(kbhit())
-            {
-                input = cgetc();
-                if(CH_ENTER == input)   // pause
-                {
-                    cgetc();            // any key to resume
-                    input = 0x0;
-                }
-                else  // a key was pressed so let's assume it's a command and process it by quitting and returning the key
-                {
-                    show_console();
-                    goto quit;
-                }
-            }
->>>>>>> ad4a2a30
 
         if(FN_ERR_OK != network_write(settings.url, (uint8_t*)"next", 4))
         {
